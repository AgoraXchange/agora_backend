import express from 'express';
import helmet from 'helmet';
import cors, { CorsOptions } from 'cors';
import dotenv from 'dotenv';
import { createOracleRoutes } from './interfaces/routes/oracleRoutes';
import { createAuthRoutes } from './interfaces/routes/authRoutes';
import { createDeliberationRoutes } from './interfaces/routes/deliberationRoutes';
import { errorHandler, notFoundHandler } from './interfaces/middleware/errorMiddleware';
import { apiRateLimiter, xffBypassMiddleware } from './interfaces/middleware/rateLimitMiddleware';
import { logger } from './infrastructure/logging/Logger';

dotenv.config();

export function createApp() {
  const app = express();

<<<<<<< HEAD
  // Trust proxy configuration (for correct client IPs behind load balancers)
  // TRUST_PROXY can be: number (hops), 'true'/'false', or subnet list
  const trustProxyEnv = process.env.TRUST_PROXY;
  if (typeof trustProxyEnv !== 'undefined') {
    const lower = trustProxyEnv.toLowerCase();
    if (lower === 'true' || lower === 'false') {
      app.set('trust proxy', lower === 'true');
    } else if (!isNaN(Number(trustProxyEnv))) {
      app.set('trust proxy', Number(trustProxyEnv));
    } else {
      // Allow passing subnet/CSV per Express semantics
      app.set('trust proxy', trustProxyEnv);
    }
    logger.info('Express trust proxy configured', { value: trustProxyEnv });
=======
  // Configure trust proxy before any middleware that relies on req.ip (e.g., rate limiters)
  // Use TRUST_PROXY env if provided, otherwise default to trusting 1 proxy in non-dev envs
  const trustProxyEnv = process.env.TRUST_PROXY;
  if (typeof trustProxyEnv !== 'undefined') {
    let trustValue: any = trustProxyEnv;
    if (trustProxyEnv === 'true') trustValue = true;
    else if (trustProxyEnv === 'false') trustValue = false;
    else if (/^\d+$/.test(trustProxyEnv)) trustValue = parseInt(trustProxyEnv, 10);
    app.set('trust proxy', trustValue);
    logger.info('Express trust proxy configured from env', { value: trustValue });
  } else if ((process.env.NODE_ENV || 'development') !== 'development') {
    app.set('trust proxy', 1);
    logger.info('Express trust proxy set to 1 (production default)');
>>>>>>> 46d1c0c8
  }

  // Security middleware
  app.use(helmet({
    contentSecurityPolicy: {
      directives: {
        defaultSrc: ["'self'"],
        styleSrc: ["'self'", "'unsafe-inline'"],
        scriptSrc: ["'self'"],
        imgSrc: ["'self'", "data:", "https:"],
      },
    },
  }));

  // CORS configuration (robust origin parsing + flexible headers)
  const defaultDevOrigins = [
    'http://localhost:3000',
    'http://localhost:5173',
    'http://localhost:5174',
    'http://127.0.0.1:5173',
    'http://127.0.0.1:5174'
  ];
  const rawOrigins = process.env.ALLOWED_ORIGINS || '';
  const envOrigins = rawOrigins
    .split(',')
    .map(o => o.trim())
    .filter(o => o.length > 0);
  const allowedOrigins = envOrigins.length > 0 ? envOrigins : defaultDevOrigins;

  const originPatterns = (process.env.ALLOWED_ORIGINS_REGEX || '')
    .split(',')
    .map(s => s.trim())
    .filter(Boolean)
    .map(s => {
      try {
        return new RegExp(s);
      } catch {
        logger.warn('Invalid ALLOWED_ORIGINS_REGEX pattern ignored', { pattern: s });
        return null;
      }
    })
    .filter((r): r is RegExp => !!r);

  const wildcardToRegex = (pattern: string): RegExp => {
    // Escape regex meta except '*', then convert '*' to '.*'
    const escaped = pattern.replace(/[.*+?^${}()|[\]\\]/g, '\\$&').replace(/\*/g, '.*');
    return new RegExp('^' + escaped.replace(/\/$/, '') + '$');
  };

  const isOriginAllowed = (origin: string): boolean => {
    const clean = origin.replace(/\/$/, '');
    if (allowedOrigins.some(o => o.replace(/\/$/, '') === clean)) return true;
    // wildcard support like https://*.example.com
    for (const o of allowedOrigins) {
      if (o.includes('*')) {
        const re = wildcardToRegex(o);
        if (re.test(clean)) return true;
      }
    }
    if (originPatterns.some(re => re.test(clean))) return true;
    return false;
  };

  const corsOptions: CorsOptions = {
    origin: (origin, callback) => {
      // Allow same-origin/non-browser requests
      if (!origin) return callback(null, true);

      const allowed = isOriginAllowed(origin);
      if (process.env.CORS_DEBUG === 'true') {
        logger.info('CORS origin check', { origin, allowed });
      }
      if (allowed) return callback(null, true);

      // Lenient localhost in non-production
      if ((process.env.NODE_ENV || 'development') !== 'production') {
        const isLocalhost = /^https?:\/\/(localhost|127\.0\.0\.1)(:\\d+)?$/.test(origin);
        if (isLocalhost) return callback(null, true);
      }

      logger.warn('CORS blocked origin', { origin });
      callback(new Error(`CORS: Origin not allowed: ${origin}`));
    },
    credentials: true,
    methods: ['GET', 'POST', 'PUT', 'PATCH', 'DELETE', 'OPTIONS'],
    // Let cors reflect requested headers automatically by not fixing allowedHeaders
    exposedHeaders: ['Content-Length', 'X-Request-ID'],
    maxAge: 86400
  };

  app.use(cors(corsOptions));
  // Ensure preflight requests are handled
  app.options('*', cors(corsOptions));

  // Extra-fast preflight handler (belt-and-suspenders) before any heavy middleware
  app.use((req, res, next) => {
    if (req.method !== 'OPTIONS') return next();
    const origin = req.headers.origin as string | undefined;
    if (!origin) return res.sendStatus(204);
    const allowed = isOriginAllowed(origin) || ((process.env.NODE_ENV || 'development') !== 'production' && /^https?:\/\/(localhost|127\.0\.0\.1)(:\\d+)?$/.test(origin));
    if (process.env.CORS_DEBUG === 'true') {
      logger.info('Fast preflight', { origin, allowed });
    }
    if (!allowed) return res.status(403).send('CORS preflight blocked');
    res.setHeader('Access-Control-Allow-Origin', origin);
    res.setHeader('Vary', 'Origin');
    res.setHeader('Access-Control-Allow-Credentials', 'true');
    res.setHeader('Access-Control-Allow-Methods', 'GET,POST,PUT,PATCH,DELETE,OPTIONS');
    const reqHeaders = (req.headers['access-control-request-headers'] as string | undefined) || 'Content-Type, Authorization, Accept, Origin, X-Requested-With';
    res.setHeader('Access-Control-Allow-Headers', reqHeaders);
    res.setHeader('Access-Control-Max-Age', '86400');
    return res.sendStatus(204);
  });

  // Body parser middleware
  app.use(express.json({ limit: '10mb' }));
  app.use(express.urlencoded({ extended: true, limit: '10mb' }));

  // Pre-process X-Forwarded-For if trust proxy is disabled to avoid express-rate-limit validation errors
  app.use(xffBypassMiddleware);

  // Global rate limiting
  app.use(apiRateLimiter);

  // Request logging
  app.use((req, res, next) => {
    logger.info('Incoming request', {
      method: req.method,
      path: req.path,
      ip: req.ip,
      userAgent: req.headers['user-agent']
    });
    next();
  });

  // Health check route
  app.get('/', (_req, res) => {
    res.json({ status: 'ok', service: 'agora-oracle', path: '/' });
  });

  app.head('/', (_req, res) => res.sendStatus(200));
  app.head('/health', (_req, res) => res.sendStatus(200));

  app.get('/health', (req, res) => {
    res.json({ 
      status: 'ok', 
      timestamp: new Date().toISOString(),
      environment: process.env.NODE_ENV || 'development'
    });
  });

  // API routes
  app.use('/api/auth', createAuthRoutes());
  app.use('/api/oracle', createOracleRoutes());
  app.use('/api/deliberations', createDeliberationRoutes());

  // 404 handler
  app.use(notFoundHandler);

  // Error handling middleware (must be last)
  app.use(errorHandler);

  return app;
}<|MERGE_RESOLUTION|>--- conflicted
+++ resolved
@@ -13,8 +13,7 @@
 
 export function createApp() {
   const app = express();
-
-<<<<<<< HEAD
+  
   // Trust proxy configuration (for correct client IPs behind load balancers)
   // TRUST_PROXY can be: number (hops), 'true'/'false', or subnet list
   const trustProxyEnv = process.env.TRUST_PROXY;
@@ -29,21 +28,6 @@
       app.set('trust proxy', trustProxyEnv);
     }
     logger.info('Express trust proxy configured', { value: trustProxyEnv });
-=======
-  // Configure trust proxy before any middleware that relies on req.ip (e.g., rate limiters)
-  // Use TRUST_PROXY env if provided, otherwise default to trusting 1 proxy in non-dev envs
-  const trustProxyEnv = process.env.TRUST_PROXY;
-  if (typeof trustProxyEnv !== 'undefined') {
-    let trustValue: any = trustProxyEnv;
-    if (trustProxyEnv === 'true') trustValue = true;
-    else if (trustProxyEnv === 'false') trustValue = false;
-    else if (/^\d+$/.test(trustProxyEnv)) trustValue = parseInt(trustProxyEnv, 10);
-    app.set('trust proxy', trustValue);
-    logger.info('Express trust proxy configured from env', { value: trustValue });
-  } else if ((process.env.NODE_ENV || 'development') !== 'development') {
-    app.set('trust proxy', 1);
-    logger.info('Express trust proxy set to 1 (production default)');
->>>>>>> 46d1c0c8
   }
 
   // Security middleware
