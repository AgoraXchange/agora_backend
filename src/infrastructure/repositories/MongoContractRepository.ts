import { injectable, inject } from 'inversify';
import { Collection } from 'mongodb';
import { IContractRepository } from '../../domain/repositories/IContractRepository';
import { Contract, ContractStatus } from '../../domain/entities/Contract';
import { Party } from '../../domain/entities/Party';
import { BettingStats } from '../../domain/entities/BettingStats';
import { MongoDBConnection } from '../database/MongoDBConnection';
import { logger } from '../logging/Logger';

interface ContractDocument {
  _id: string;
  contractAddress: string;
  partyA: {
    id: string;
    address: string;
    name: string;
    description: string;
  };
  partyB: {
    id: string;
    address: string;
    name: string;
    description: string;
  };
  bettingEndTime: Date;
  winnerRewardPercentage: number;
  status: ContractStatus;
  winnerId?: string;
  creator?: string;
  topic?: string;
  description?: string;
  bettingStats?: BettingStats;
  createdAt: Date;
  updatedAt: Date;
}

@injectable()
export class MongoContractRepository implements IContractRepository {
  private collection: Collection<ContractDocument>;

  constructor(
    @inject('MongoDBConnection') private dbConnection: MongoDBConnection
  ) {
    this.collection = this.dbConnection.getDb().collection<ContractDocument>('contracts');
    this.createIndexes();
  }

  private async createIndexes(): Promise<void> {
    try {
<<<<<<< HEAD
      // Ensure unique index on contractAddress, handling existing non-unique index gracefully
      const keySpec = { contractAddress: 1 } as const;
      const uniqueIndexName = 'contractAddress_1';

      const indexes = await this.collection.listIndexes().toArray();
      const existing = indexes.find(i => JSON.stringify(i.key) === JSON.stringify(keySpec));

      if (!existing) {
        await this.collection.createIndex(keySpec, { unique: true, name: uniqueIndexName });
      } else if (!existing.unique) {
        // Check for duplicates before attempting to convert to a unique index
        const duplicates = await this.collection
          .aggregate([
            { $group: { _id: '$contractAddress', count: { $sum: 1 } } },
            { $match: { count: { $gt: 1 } } },
            { $limit: 1 },
          ])
          .toArray();

        if (duplicates.length > 0) {
          logger.warn('Duplicate contractAddress detected; skipping unique index creation', {
            indexName: existing.name,
          });
        } else {
          // No duplicates; drop old non-unique index and create the unique one
          const nameToDrop = existing.name ?? uniqueIndexName;
          await this.collection.dropIndex(nameToDrop);
          await this.collection.createIndex(keySpec, { unique: true, name: uniqueIndexName });
        }
      }

      // Ensure other helpful indexes (idempotent, with explicit names to avoid conflicts)
      await this.collection.createIndex({ status: 1, bettingEndTime: 1 }, { name: 'status_1_bettingEndTime_1' });
      await this.collection.createIndex({ winnerId: 1 }, { name: 'winnerId_1' });

      logger.info('MongoDB indexes ensured for contracts collection');
=======
      // Ensure contractAddress is NOT unique because many logical contracts share the same main contract address
      try {
        const indexes = await this.collection.indexes();
        const addrIdx = indexes.find((i: any) => i.name === 'contractAddress_1');
        if (addrIdx?.unique) {
          try {
            await this.collection.dropIndex('contractAddress_1');
            logger.warn('Dropped unique index contractAddress_1 to allow multiple contracts per address');
          } catch (dropErr) {
            logger.warn('Failed to drop unique index contractAddress_1 (may not exist)', { error: dropErr instanceof Error ? dropErr.message : String(dropErr) });
          }
        }
      } catch (inspectErr) {
        logger.debug('Could not inspect indexes for contracts collection', { error: inspectErr instanceof Error ? inspectErr.message : 'unknown' });
      }
      // Create a non-unique index for query performance
      try {
        await this.collection.createIndex({ contractAddress: 1 }, { unique: false, name: 'contractAddress_1' });
      } catch (createErr) {
        logger.debug('contractAddress index creation skipped/failed (likely already exists)', { error: createErr instanceof Error ? createErr.message : 'unknown' });
      }
      // Add compound unique index: (contractAddress, _id)
      try {
        await this.collection.createIndex(
          { contractAddress: 1, _id: 1 },
          { unique: true, name: 'contractAddress_1__id_1_unique' }
        );
        logger.info('Ensured compound unique index on (contractAddress, _id)');
      } catch (cmpErr) {
        logger.debug('Compound unique index creation skipped/failed (likely already exists)', { error: cmpErr instanceof Error ? cmpErr.message : 'unknown' });
      }
      await this.collection.createIndex({ status: 1, bettingEndTime: 1 });
      await this.collection.createIndex({ winnerId: 1 });
      logger.info('MongoDB indexes created for contracts collection');
>>>>>>> d6b23704
    } catch (error) {
      logger.error('Failed to ensure indexes', { error: error instanceof Error ? error.message : 'Unknown error' });
    }
  }

  async findById(id: string): Promise<Contract | null> {
    const doc = await this.collection.findOne({ _id: id });
    return doc ? this.documentToEntity(doc) : null;
  }

  async findByAddress(address: string): Promise<Contract | null> {
    const doc = await this.collection.findOne({ contractAddress: address });
    return doc ? this.documentToEntity(doc) : null;
  }

  async findContractsReadyForDecision(): Promise<Contract[]> {
    const now = new Date();
    const docs = await this.collection.find({
      status: ContractStatus.BETTING_CLOSED,
      bettingEndTime: { $lte: now },
      winnerId: { $exists: false }
    }).toArray();
    
    return docs.map(doc => this.documentToEntity(doc));
  }

  async findContractsToClose(): Promise<Contract[]> {
    const now = new Date();
    const docs = await this.collection.find({
      status: { $in: [ContractStatus.CREATED, ContractStatus.BETTING_OPEN] },
      bettingEndTime: { $lte: now },
      winnerId: { $exists: false }
    }).toArray();
    return docs.map(doc => this.documentToEntity(doc));
  }

  async save(contract: Contract): Promise<void> {
    const doc = this.entityToDocument(contract);
    // Use upsert to be idempotent under concurrent markEnded calls
    await this.collection.replaceOne({ _id: contract.id }, doc, { upsert: true });
    logger.info('Contract saved', { contractId: contract.id });
  }

  async update(contract: Contract): Promise<void> {
    const doc = this.entityToDocument(contract);
    doc.updatedAt = new Date();
    
    await this.collection.replaceOne(
      { _id: contract.id },
      doc,
      { upsert: false }
    );
    
    logger.info('Contract updated', { contractId: contract.id });
  }

  private documentToEntity(doc: ContractDocument): Contract {
    const partyA = new Party(
      doc.partyA.id,
      doc.partyA.address,
      doc.partyA.name,
      doc.partyA.description
    );
    
    const partyB = new Party(
      doc.partyB.id,
      doc.partyB.address,
      doc.partyB.name,
      doc.partyB.description
    );
    
    return new Contract(
      doc._id,
      doc.contractAddress,
      partyA,
      partyB,
      doc.bettingEndTime,
      doc.winnerRewardPercentage,
      doc.status,
      doc.winnerId,
      doc.creator,
      doc.topic,
      doc.description,
      doc.bettingStats
    );
  }

  private entityToDocument(contract: Contract): ContractDocument {
    return {
      _id: contract.id,
      contractAddress: contract.contractAddress,
      partyA: {
        id: contract.partyA.id,
        address: contract.partyA.address,
        name: contract.partyA.name,
        description: contract.partyA.description
      },
      partyB: {
        id: contract.partyB.id,
        address: contract.partyB.address,
        name: contract.partyB.name,
        description: contract.partyB.description
      },
      bettingEndTime: contract.bettingEndTime,
      winnerRewardPercentage: contract.winnerRewardPercentage,
      status: contract.status,
      winnerId: contract.winnerId,
      creator: contract.creator,
      topic: contract.topic,
      description: contract.description,
      bettingStats: contract.bettingStats,
      createdAt: new Date(),
      updatedAt: new Date()
    };
  }
}<|MERGE_RESOLUTION|>--- conflicted
+++ resolved
@@ -47,7 +47,6 @@
 
   private async createIndexes(): Promise<void> {
     try {
-<<<<<<< HEAD
       // Ensure unique index on contractAddress, handling existing non-unique index gracefully
       const keySpec = { contractAddress: 1 } as const;
       const uniqueIndexName = 'contractAddress_1';
@@ -84,42 +83,6 @@
       await this.collection.createIndex({ winnerId: 1 }, { name: 'winnerId_1' });
 
       logger.info('MongoDB indexes ensured for contracts collection');
-=======
-      // Ensure contractAddress is NOT unique because many logical contracts share the same main contract address
-      try {
-        const indexes = await this.collection.indexes();
-        const addrIdx = indexes.find((i: any) => i.name === 'contractAddress_1');
-        if (addrIdx?.unique) {
-          try {
-            await this.collection.dropIndex('contractAddress_1');
-            logger.warn('Dropped unique index contractAddress_1 to allow multiple contracts per address');
-          } catch (dropErr) {
-            logger.warn('Failed to drop unique index contractAddress_1 (may not exist)', { error: dropErr instanceof Error ? dropErr.message : String(dropErr) });
-          }
-        }
-      } catch (inspectErr) {
-        logger.debug('Could not inspect indexes for contracts collection', { error: inspectErr instanceof Error ? inspectErr.message : 'unknown' });
-      }
-      // Create a non-unique index for query performance
-      try {
-        await this.collection.createIndex({ contractAddress: 1 }, { unique: false, name: 'contractAddress_1' });
-      } catch (createErr) {
-        logger.debug('contractAddress index creation skipped/failed (likely already exists)', { error: createErr instanceof Error ? createErr.message : 'unknown' });
-      }
-      // Add compound unique index: (contractAddress, _id)
-      try {
-        await this.collection.createIndex(
-          { contractAddress: 1, _id: 1 },
-          { unique: true, name: 'contractAddress_1__id_1_unique' }
-        );
-        logger.info('Ensured compound unique index on (contractAddress, _id)');
-      } catch (cmpErr) {
-        logger.debug('Compound unique index creation skipped/failed (likely already exists)', { error: cmpErr instanceof Error ? cmpErr.message : 'unknown' });
-      }
-      await this.collection.createIndex({ status: 1, bettingEndTime: 1 });
-      await this.collection.createIndex({ winnerId: 1 });
-      logger.info('MongoDB indexes created for contracts collection');
->>>>>>> d6b23704
     } catch (error) {
       logger.error('Failed to ensure indexes', { error: error instanceof Error ? error.message : 'Unknown error' });
     }
