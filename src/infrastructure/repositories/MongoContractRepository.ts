import { injectable, inject } from 'inversify';
import { Collection } from 'mongodb';
import { IContractRepository } from '../../domain/repositories/IContractRepository';
import { Contract, ContractStatus } from '../../domain/entities/Contract';
import { Party } from '../../domain/entities/Party';
import { BettingStats } from '../../domain/entities/BettingStats';
import { MongoDBConnection } from '../database/MongoDBConnection';
import { logger } from '../logging/Logger';

interface ContractDocument {
  _id: string;
  contractAddress: string;
  partyA: {
    id: string;
    address: string;
    name: string;
    description: string;
  };
  partyB: {
    id: string;
    address: string;
    name: string;
    description: string;
  };
  bettingEndTime: Date;
  winnerRewardPercentage: number;
  status: ContractStatus;
  winnerId?: string;
  creator?: string;
  topic?: string;
  description?: string;
  bettingStats?: BettingStats;
  createdAt: Date;
  updatedAt: Date;
}

@injectable()
export class MongoContractRepository implements IContractRepository {
  private collection: Collection<ContractDocument>;

  constructor(
    @inject('MongoDBConnection') private dbConnection: MongoDBConnection
  ) {
    this.collection = this.dbConnection.getDb().collection<ContractDocument>('contracts');
    this.createIndexes();
  }

  private async createIndexes(): Promise<void> {
    try {
<<<<<<< HEAD
      // Inspect existing indexes to avoid name/option conflicts
      let indexes: any[] = [];
      try { indexes = await this.collection.indexes(); } catch {}

      const addrIdx = indexes.find((i: any) => i.name === 'contractAddress_1');
      if (addrIdx?.unique) {
        // Drop unique index so we can allow multiple logical contracts per address
        try {
          await this.collection.dropIndex('contractAddress_1');
          logger.warn('Dropped unique index contractAddress_1 to allow multiple contracts per address');
        } catch (dropErr) {
          logger.warn('Failed to drop unique index contractAddress_1 (may not exist or in use)', {
            error: dropErr instanceof Error ? dropErr.message : String(dropErr)
          });
        }
      }

      // Ensure a non-unique index on contractAddress for lookup performance
      try {
        await this.collection.createIndex({ contractAddress: 1 }, { unique: false, name: 'contractAddress_1' });
      } catch (createErr) {
        // If an index with same name already exists, it's fine
        logger.debug('contractAddress_1 index creation skipped or already exists', {
          error: createErr instanceof Error ? createErr.message : 'unknown'
        });
      }

      // Add compound unique index for (contractAddress, _id) to retain uniqueness per logical contract
      try {
        await this.collection.createIndex(
          { contractAddress: 1, _id: 1 },
          { unique: true, name: 'contractAddress_1__id_1_unique' }
        );
      } catch (cmpErr) {
        logger.debug('Compound unique index creation skipped or already exists', {
          error: cmpErr instanceof Error ? cmpErr.message : 'unknown'
        });
      }

      // Additional helper indexes (idempotent)
      try { await this.collection.createIndex({ status: 1, bettingEndTime: 1 }, { name: 'status_1_bettingEndTime_1' }); } catch {}
      try { await this.collection.createIndex({ winnerId: 1 }, { name: 'winnerId_1' }); } catch {}

      logger.info('MongoDB indexes created for contracts collection');
=======
      // Ensure unique index on contractAddress, handling existing non-unique index gracefully
      const keySpec = { contractAddress: 1 } as const;
      const uniqueIndexName = 'contractAddress_1';

      const indexes = await this.collection.listIndexes().toArray();
      const existing = indexes.find(i => JSON.stringify(i.key) === JSON.stringify(keySpec));

      if (!existing) {
        await this.collection.createIndex(keySpec, { unique: true, name: uniqueIndexName });
      } else if (!existing.unique) {
        // Check for duplicates before attempting to convert to a unique index
        const duplicates = await this.collection
          .aggregate([
            { $group: { _id: '$contractAddress', count: { $sum: 1 } } },
            { $match: { count: { $gt: 1 } } },
            { $limit: 1 },
          ])
          .toArray();

        if (duplicates.length > 0) {
          logger.warn('Duplicate contractAddress detected; skipping unique index creation', {
            indexName: existing.name,
          });
        } else {
          // No duplicates; drop old non-unique index and create the unique one
          const nameToDrop = existing.name ?? uniqueIndexName;
          await this.collection.dropIndex(nameToDrop);
          await this.collection.createIndex(keySpec, { unique: true, name: uniqueIndexName });
        }
      }

      // Ensure other helpful indexes (idempotent, with explicit names to avoid conflicts)
      await this.collection.createIndex({ status: 1, bettingEndTime: 1 }, { name: 'status_1_bettingEndTime_1' });
      await this.collection.createIndex({ winnerId: 1 }, { name: 'winnerId_1' });

      logger.info('MongoDB indexes ensured for contracts collection');
>>>>>>> 46d1c0c8
    } catch (error) {
      logger.error('Failed to ensure indexes', { error: error instanceof Error ? error.message : 'Unknown error' });
    }
  }

  async findById(id: string): Promise<Contract | null> {
    const doc = await this.collection.findOne({ _id: id });
    return doc ? this.documentToEntity(doc) : null;
  }

  async findByAddress(address: string): Promise<Contract | null> {
    const doc = await this.collection.findOne({ contractAddress: address });
    return doc ? this.documentToEntity(doc) : null;
  }

  async findContractsReadyForDecision(): Promise<Contract[]> {
    const now = new Date();
    const docs = await this.collection.find({
      status: ContractStatus.BETTING_CLOSED,
      bettingEndTime: { $lte: now },
      winnerId: { $exists: false }
    }).toArray();
    
    return docs.map(doc => this.documentToEntity(doc));
  }

  async findContractsToClose(): Promise<Contract[]> {
    const now = new Date();
    const docs = await this.collection.find({
      status: { $in: [ContractStatus.CREATED, ContractStatus.BETTING_OPEN] },
      bettingEndTime: { $lte: now },
      winnerId: { $exists: false }
    }).toArray();
    return docs.map(doc => this.documentToEntity(doc));
  }

  async save(contract: Contract): Promise<void> {
    const doc = this.entityToDocument(contract);
<<<<<<< HEAD
    // Use upsert for idempotency under concurrent close/seed flows
=======
    // Use upsert to be idempotent under concurrent markEnded calls
>>>>>>> 46d1c0c8
    await this.collection.replaceOne({ _id: contract.id }, doc, { upsert: true });
    logger.info('Contract saved', { contractId: contract.id });
  }

  async update(contract: Contract): Promise<void> {
    const doc = this.entityToDocument(contract);
    doc.updatedAt = new Date();
    
    await this.collection.replaceOne(
      { _id: contract.id },
      doc,
      { upsert: false }
    );
    
    logger.info('Contract updated', { contractId: contract.id });
  }

  private documentToEntity(doc: ContractDocument): Contract {
    const partyA = new Party(
      doc.partyA.id,
      doc.partyA.address,
      doc.partyA.name,
      doc.partyA.description
    );
    
    const partyB = new Party(
      doc.partyB.id,
      doc.partyB.address,
      doc.partyB.name,
      doc.partyB.description
    );
    
    return new Contract(
      doc._id,
      doc.contractAddress,
      partyA,
      partyB,
      doc.bettingEndTime,
      doc.winnerRewardPercentage,
      doc.status,
      doc.winnerId,
      doc.creator,
      doc.topic,
      doc.description,
      doc.bettingStats
    );
  }

  private entityToDocument(contract: Contract): ContractDocument {
    return {
      _id: contract.id,
      contractAddress: contract.contractAddress,
      partyA: {
        id: contract.partyA.id,
        address: contract.partyA.address,
        name: contract.partyA.name,
        description: contract.partyA.description
      },
      partyB: {
        id: contract.partyB.id,
        address: contract.partyB.address,
        name: contract.partyB.name,
        description: contract.partyB.description
      },
      bettingEndTime: contract.bettingEndTime,
      winnerRewardPercentage: contract.winnerRewardPercentage,
      status: contract.status,
      winnerId: contract.winnerId,
      creator: contract.creator,
      topic: contract.topic,
      description: contract.description,
      bettingStats: contract.bettingStats,
      createdAt: new Date(),
      updatedAt: new Date()
    };
  }
}<|MERGE_RESOLUTION|>--- conflicted
+++ resolved
@@ -47,7 +47,6 @@
 
   private async createIndexes(): Promise<void> {
     try {
-<<<<<<< HEAD
       // Inspect existing indexes to avoid name/option conflicts
       let indexes: any[] = [];
       try { indexes = await this.collection.indexes(); } catch {}
@@ -92,44 +91,6 @@
       try { await this.collection.createIndex({ winnerId: 1 }, { name: 'winnerId_1' }); } catch {}
 
       logger.info('MongoDB indexes created for contracts collection');
-=======
-      // Ensure unique index on contractAddress, handling existing non-unique index gracefully
-      const keySpec = { contractAddress: 1 } as const;
-      const uniqueIndexName = 'contractAddress_1';
-
-      const indexes = await this.collection.listIndexes().toArray();
-      const existing = indexes.find(i => JSON.stringify(i.key) === JSON.stringify(keySpec));
-
-      if (!existing) {
-        await this.collection.createIndex(keySpec, { unique: true, name: uniqueIndexName });
-      } else if (!existing.unique) {
-        // Check for duplicates before attempting to convert to a unique index
-        const duplicates = await this.collection
-          .aggregate([
-            { $group: { _id: '$contractAddress', count: { $sum: 1 } } },
-            { $match: { count: { $gt: 1 } } },
-            { $limit: 1 },
-          ])
-          .toArray();
-
-        if (duplicates.length > 0) {
-          logger.warn('Duplicate contractAddress detected; skipping unique index creation', {
-            indexName: existing.name,
-          });
-        } else {
-          // No duplicates; drop old non-unique index and create the unique one
-          const nameToDrop = existing.name ?? uniqueIndexName;
-          await this.collection.dropIndex(nameToDrop);
-          await this.collection.createIndex(keySpec, { unique: true, name: uniqueIndexName });
-        }
-      }
-
-      // Ensure other helpful indexes (idempotent, with explicit names to avoid conflicts)
-      await this.collection.createIndex({ status: 1, bettingEndTime: 1 }, { name: 'status_1_bettingEndTime_1' });
-      await this.collection.createIndex({ winnerId: 1 }, { name: 'winnerId_1' });
-
-      logger.info('MongoDB indexes ensured for contracts collection');
->>>>>>> 46d1c0c8
     } catch (error) {
       logger.error('Failed to ensure indexes', { error: error instanceof Error ? error.message : 'Unknown error' });
     }
@@ -168,11 +129,7 @@
 
   async save(contract: Contract): Promise<void> {
     const doc = this.entityToDocument(contract);
-<<<<<<< HEAD
     // Use upsert for idempotency under concurrent close/seed flows
-=======
-    // Use upsert to be idempotent under concurrent markEnded calls
->>>>>>> 46d1c0c8
     await this.collection.replaceOne({ _id: contract.id }, doc, { upsert: true });
     logger.info('Contract saved', { contractId: contract.id });
   }
