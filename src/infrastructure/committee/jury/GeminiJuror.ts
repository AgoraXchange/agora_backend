--- conflicted
+++ resolved
@@ -77,35 +77,21 @@
     evaluationB: EvaluationCriteria
   ): Promise<string> {
     const prompt = `
-<<<<<<< HEAD
     Perform a multi-faceted comprehensive evaluation.
     
     Scores for A:
-=======
-    Perform a multi-angle, comprehensive evaluation.
-    
-    Scores for Claim A:
->>>>>>> 46d1c0c8
     - Logic: ${evaluationA.logicalCoherence}
     - Evidence: ${evaluationA.evidenceStrength}
     - Plausibility: ${evaluationA.probabilityScore}
     
-<<<<<<< HEAD
     Scores for B:
-=======
-    Scores for Claim B:
->>>>>>> 46d1c0c8
     - Logic: ${evaluationB.logicalCoherence}
     - Evidence: ${evaluationB.evidenceStrength}
     - Plausibility: ${evaluationB.probabilityScore}
     
     Decision: ${position}
     
-<<<<<<< HEAD
     In 200 characters or fewer, explain the reasoning from a balanced, comprehensive perspective.
-=======
-    Briefly explain (within 200 characters) the reasoning from a comprehensive perspective.
->>>>>>> 46d1c0c8
     `;
 
     try {
@@ -118,21 +104,12 @@
         }
       });
       
-<<<<<<< HEAD
       return result.response.text() || 'Judgment based on comprehensive evaluation';
-=======
-      return result.response.text() || 'Decision based on comprehensive evaluation';
->>>>>>> 46d1c0c8
       
     } catch (error) {
       logger.error('Gemini reasoning generation failed', {
         error: error instanceof Error ? error.message : 'Unknown error'
       });
-<<<<<<< HEAD
-      return 'Balanced judgment through multi-perspective analysis';
-=======
-      return 'A balanced judgment through multi-angle analysis';
->>>>>>> 46d1c0c8
     }
   }
 
@@ -140,15 +117,9 @@
     other: JurorOpinion,
     mine: JurorOpinion
   ): Promise<string> {
-<<<<<<< HEAD
     return `My comprehensive evaluation aligns with ${other.jurorName}'s analysis. 
     The ${other.currentPosition} stance is superior across logic (${(other.evaluationCriteria.logicalCoherence * 100).toFixed(0)}%), 
     evidence (${(other.evaluationCriteria.evidenceStrength * 100).toFixed(0)}%), 
-=======
-    return `My comprehensive evaluation aligns with ${other.jurorName}'s analysis.
-    The ${other.currentPosition} position is superior in logic (${(other.evaluationCriteria.logicalCoherence * 100).toFixed(0)}%),
-    evidence (${(other.evaluationCriteria.evidenceStrength * 100).toFixed(0)}%),
->>>>>>> 46d1c0c8
     and practicality.`;
   }
 
@@ -157,28 +128,18 @@
     mine: JurorOpinion
   ): Promise<string> {
     const alternativeView = mine.currentPosition === 'A' 
-<<<<<<< HEAD
       ? 'We should also consider strengths of stance B'
       : 'It seems the strengths of stance A are being underestimated';
     
     return `${other.jurorName}, have you considered the alternative perspective? ${alternativeView}. 
     On a comprehensive evaluation, the ${mine.currentPosition} stance is ${(mine.confidenceLevel * 100).toFixed(0)}% more balanced. 
     A multi-perspective analysis is needed.`;
-=======
-      ? 'We should also consider the strengths of position B'
-      : 'It seems you may be underestimating the strengths of position A';
-    
-    return `${other.jurorName}, have you considered other perspectives? ${alternativeView}.
-    From a comprehensive evaluation, the ${mine.currentPosition} position is ${(mine.confidenceLevel * 100).toFixed(0)}% more balanced.
-    A multi-angle analysis is needed.`;
->>>>>>> 46d1c0c8
   }
 
   protected async generateQuestionStatement(
     other: JurorOpinion,
     mine: JurorOpinion
   ): Promise<string> {
-<<<<<<< HEAD
     return `${other.jurorName}, how did you evaluate other aspects of the ${other.currentPosition} stance? 
     From my view, there seem to be factors not yet considered. A comprehensive review appears necessary.`;
   }
@@ -186,50 +147,27 @@
   protected async generateClarificationQuestion(other: JurorOpinion): Promise<string> {
     return `${other.jurorName}, how did you set the weights for your evaluation criteria? 
     Did you comprehensively consider logic, evidence, context, and practicality?`;
-=======
-    return `${other.jurorName}, how did you evaluate other aspects of the ${other.currentPosition} position?
-    It seems there are factors you may not have considered. A comprehensive review appears necessary.`;
-  }
-
-  protected async generateClarificationQuestion(other: JurorOpinion): Promise<string> {
-    return `${other.jurorName}, how did you set the weights of your evaluation criteria?
-    Did you consider logic, evidence, context, and practicality in aggregate?`;
->>>>>>> 46d1c0c8
   }
 
   protected async generateResistanceStatement(
     argument: JuryDiscussion,
     mine: JurorOpinion
   ): Promise<string> {
-<<<<<<< HEAD
     return `${argument.speakerName}'s perspective has merit. 
     However, my multi-perspective analysis still supports ${mine.currentPosition}. 
     This is the conclusion after balancing all factors.`;
-=======
-    return `${argument.speakerName}'s viewpoint has merit.
-    However, the results of my multi-angle analysis still support ${mine.currentPosition}.
-    This is the conclusion when all factors are considered in balance.`;
->>>>>>> 46d1c0c8
   }
 
   protected async generateAnswer(
     question: JuryDiscussion,
     mine: JurorOpinion
   ): Promise<string> {
-<<<<<<< HEAD
     return `Answering ${question.speakerName}'s question. 
-=======
-    return `Answering ${question.speakerName}'s question:
->>>>>>> 46d1c0c8
     My comprehensive evaluation is as follows:
     1) Logical aspect: ${(mine.evaluationCriteria.logicalCoherence * 100).toFixed(0)}%
     2) Evidential aspect: ${(mine.evaluationCriteria.evidenceStrength * 100).toFixed(0)}%
     3) Contextual aspect: ${(mine.evaluationCriteria.premiseValidity * 100).toFixed(0)}%
     4) Practical aspect: ${(mine.evaluationCriteria.probabilityScore * 100).toFixed(0)}%
-<<<<<<< HEAD
     Balancing all aspects, the ${mine.currentPosition} stance is more justified.`;
-=======
-    Considering all aspects in balance, ${mine.currentPosition} is more valid.`;
->>>>>>> 46d1c0c8
   }
 }