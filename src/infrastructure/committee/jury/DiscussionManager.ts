import { injectable } from 'inversify';
import { JurorOpinion, JurorId } from '../../../domain/entities/JurorOpinion';
import { JuryDiscussion } from '../../../domain/entities/JuryDiscussion';
import { IJuror } from '../../../domain/services/IJuryService';
import { logger } from '../../logging/Logger';

@injectable()
export class DiscussionManager {
  
  async facilitateDiscussion(
    jurors: JurorOpinion[],
    round: number,
    jurorInstances: Map<JurorId, IJuror>,
    previousDiscussions?: JuryDiscussion[]
  ): Promise<JuryDiscussion[]> {
    const discussions: JuryDiscussion[] = [];
    
    logger.info(`Facilitating discussion for round ${round}`, {
      jurorCount: jurors.length,
      previousDiscussions: previousDiscussions?.length || 0
    });

    try {
      // 1. Determine speaking order (lower confidence first - uncertain jurors ask first)
      const speakingOrder = this.determineSpeakingOrder(jurors);
      
<<<<<<< HEAD
      // 2. Each juror speaks in order
=======
      // 2. Each juror speaks in sequence
>>>>>>> 46d1c0c8
      for (const speaker of speakingOrder) {
        const speakerInstance = jurorInstances.get(speaker.jurorId);
        if (!speakerInstance) continue;
        
        // 2.1 Main position statement
        const statement = this.createPositionStatement(speaker, round);
        discussions.push(statement);
        
        // 2.2 Interact with other jurors
        for (const listener of jurors) {
          if (listener.jurorId === speaker.jurorId) continue;
          
          const listenerInstance = jurorInstances.get(listener.jurorId);
          if (!listenerInstance) continue;
          
<<<<<<< HEAD
          // Interact when there is a difference of opinion
=======
          // Interact when there are differences of opinion
>>>>>>> 46d1c0c8
          if (this.shouldInteract(speaker, listener)) {
            const interaction = await speakerInstance.respondToOpinion(listener, speaker);
            discussions.push(interaction);
            
            // Listener's response
            if (interaction.argumentType === 'question') {
              const answer = await listenerInstance.answerQuestion(interaction, listener);
              discussions.push(answer);
            } else if (interaction.argumentType === 'challenge') {
              const response = await listenerInstance.respondToOpinion(speaker, listener);
              discussions.push(response);
            }
          }
        }
      }
      
<<<<<<< HEAD
      // 3. Additional persuasion attempts (when opinions differ)
=======
      // 3. Additional persuasion attempts (when disagreement remains)
>>>>>>> 46d1c0c8
      if (!this.isUnanimous(jurors) && round > 1) {
        const persuasions = await this.generatePersuasionAttempts(
          jurors, 
          jurorInstances, 
          discussions
        );
        discussions.push(...persuasions);
      }
      
<<<<<<< HEAD
      // 4. Question round (if there are undecided jurors)
=======
      // 4. Q&A round (when there are undecided jurors)
>>>>>>> 46d1c0c8
      const undecidedJurors = jurors.filter(j => j.currentPosition === 'UNDECIDED');
      if (undecidedJurors.length > 0) {
        const questions = await this.generateQuestions(
          undecidedJurors, 
          jurors, 
          jurorInstances
        );
        discussions.push(...questions);
      }
      
      logger.info(`Discussion round ${round} completed`, {
        totalStatements: discussions.length,
        challenges: discussions.filter(d => d.argumentType === 'challenge').length,
        questions: discussions.filter(d => d.argumentType === 'question').length
      });
      
      return discussions;
      
    } catch (error) {
      logger.error('Discussion facilitation failed', {
        error: error instanceof Error ? error.message : 'Unknown error',
        round
      });
      return discussions;
    }
  }
  
  private determineSpeakingOrder(jurors: JurorOpinion[]): JurorOpinion[] {
    // Sort by lower confidence first (uncertain jurors speak first)
    return [...jurors].sort((a, b) => {
      // UNDECIDED 우선
      if (a.currentPosition === 'UNDECIDED' && b.currentPosition !== 'UNDECIDED') return -1;
      if (b.currentPosition === 'UNDECIDED' && a.currentPosition !== 'UNDECIDED') return 1;
      
      // 그 다음 신뢰도 낮은 순
      return a.confidenceLevel - b.confidenceLevel;
    });
  }
  
  private createPositionStatement(speaker: JurorOpinion, round: number): JuryDiscussion {
    const statementText = speaker.toDiscussionStatement();
    
    return new JuryDiscussion(
      `statement_${speaker.jurorId}_round${round}_${Date.now()}`,
      speaker.jurorId,
      speaker.jurorName,
      statementText,
      'support',
      speaker.confidenceLevel > 0.7 ? 'assertive' : 
        speaker.currentPosition === 'UNDECIDED' ? 'questioning' : 'neutral',
      speaker.confidenceLevel
    );
  }
  
  private shouldInteract(speaker: JurorOpinion, listener: JurorOpinion): boolean {
    // Interaction conditions
<<<<<<< HEAD
    // 1) Different positions
=======
    // 1. When positions differ
>>>>>>> 46d1c0c8
    if (speaker.currentPosition !== listener.currentPosition && 
        speaker.currentPosition !== 'UNDECIDED' && 
        listener.currentPosition !== 'UNDECIDED') {
      return true;
    }
    
<<<<<<< HEAD
    // 2) One side is UNDECIDED
=======
    // 2. When either side is UNDECIDED
>>>>>>> 46d1c0c8
    if (speaker.currentPosition === 'UNDECIDED' || listener.currentPosition === 'UNDECIDED') {
      return true;
    }
    
<<<<<<< HEAD
    // 3) Large confidence gap (even with same stance)
=======
    // 3. When confidence gap is large (even if same position)
>>>>>>> 46d1c0c8
    if (Math.abs(speaker.confidenceLevel - listener.confidenceLevel) > 0.3) {
      return true;
    }
    
    return false;
  }
  
  private isUnanimous(jurors: JurorOpinion[]): boolean {
    const positions = jurors.map(j => j.currentPosition);
    const firstPosition = positions[0];
    return firstPosition !== 'UNDECIDED' && 
           positions.every(p => p === firstPosition);
  }
  
  private async generatePersuasionAttempts(
    jurors: JurorOpinion[],
    jurorInstances: Map<JurorId, IJuror>,
    existingDiscussions: JuryDiscussion[]
  ): Promise<JuryDiscussion[]> {
    const persuasions: JuryDiscussion[] = [];
    
<<<<<<< HEAD
    // Most confident juror attempts to persuade the least confident juror
=======
    // The most confident juror attempts to persuade the least confident juror
>>>>>>> 46d1c0c8
    const sortedByConfidence = [...jurors].sort((a, b) => b.confidenceLevel - a.confidenceLevel);
    const mostConfident = sortedByConfidence[0];
    const leastConfident = sortedByConfidence[sortedByConfidence.length - 1];
    
    if (mostConfident.currentPosition !== leastConfident.currentPosition && 
        mostConfident.currentPosition !== 'UNDECIDED' &&
        leastConfident.willingToChange) {
      
      const persuaderInstance = jurorInstances.get(mostConfident.jurorId);
      if (persuaderInstance) {
        const persuasion = new JuryDiscussion(
          `persuasion_${mostConfident.jurorId}_${Date.now()}`,
          mostConfident.jurorId,
          mostConfident.jurorName,
<<<<<<< HEAD
          `${leastConfident.jurorName}, I ask you to reconsider my stance. 
          ${mostConfident.keyArguments[0]} is clear evidence. 
          The ${mostConfident.currentPosition} stance is ${(mostConfident.confidenceLevel * 100).toFixed(0)}% certain.`,
=======
          `${leastConfident.jurorName}, please reconsider my position.
          ${mostConfident.keyArguments[0]} is clear evidence.
          The ${mostConfident.currentPosition} position is ${(mostConfident.confidenceLevel * 100).toFixed(0)}% certain.`,
>>>>>>> 46d1c0c8
          'challenge',
          'assertive',
          0.8, // 높은 설득 의도
          undefined,
          leastConfident.jurorId
        );
        
        persuasions.push(persuasion);
        
        // Response from the target
        const targetInstance = jurorInstances.get(leastConfident.jurorId);
        if (targetInstance) {
          const response = await targetInstance.considerPersuasion(persuasion, leastConfident);
          persuasions.push(response.response);
        }
      }
    }
    
    return persuasions;
  }
  
  private async generateQuestions(
    undecidedJurors: JurorOpinion[],
    allJurors: JurorOpinion[],
    jurorInstances: Map<JurorId, IJuror>
  ): Promise<JuryDiscussion[]> {
    const questions: JuryDiscussion[] = [];
    
    for (const undecided of undecidedJurors) {
      const undecidedInstance = jurorInstances.get(undecided.jurorId);
      if (!undecidedInstance) continue;
      
      // Ask the most confident juror
      const mostConfident = allJurors
        .filter(j => j.currentPosition !== 'UNDECIDED')
        .sort((a, b) => b.confidenceLevel - a.confidenceLevel)[0];
      
      if (mostConfident) {
        const question = new JuryDiscussion(
          `question_${undecided.jurorId}_${Date.now()}`,
          undecided.jurorId,
          undecided.jurorName,
<<<<<<< HEAD
          `${mostConfident.jurorName}, could you elaborate on the key basis for the ${mostConfident.currentPosition} stance?`,
=======
          `${mostConfident.jurorName}, could you elaborate on the key rationale for the ${mostConfident.currentPosition} position?`,
>>>>>>> 46d1c0c8
          'question',
          'questioning',
          0.3,
          undefined,
          mostConfident.jurorId
        );
        
        questions.push(question);
        
        // 답변 생성
        const answerInstance = jurorInstances.get(mostConfident.jurorId);
        if (answerInstance) {
          const answer = await answerInstance.answerQuestion(question, mostConfident);
          questions.push(answer);
        }
      }
    }
    
    return questions;
  }
}<|MERGE_RESOLUTION|>--- conflicted
+++ resolved
@@ -24,11 +24,7 @@
       // 1. Determine speaking order (lower confidence first - uncertain jurors ask first)
       const speakingOrder = this.determineSpeakingOrder(jurors);
       
-<<<<<<< HEAD
       // 2. Each juror speaks in order
-=======
-      // 2. Each juror speaks in sequence
->>>>>>> 46d1c0c8
       for (const speaker of speakingOrder) {
         const speakerInstance = jurorInstances.get(speaker.jurorId);
         if (!speakerInstance) continue;
@@ -44,11 +40,8 @@
           const listenerInstance = jurorInstances.get(listener.jurorId);
           if (!listenerInstance) continue;
           
-<<<<<<< HEAD
+
           // Interact when there is a difference of opinion
-=======
-          // Interact when there are differences of opinion
->>>>>>> 46d1c0c8
           if (this.shouldInteract(speaker, listener)) {
             const interaction = await speakerInstance.respondToOpinion(listener, speaker);
             discussions.push(interaction);
@@ -65,11 +58,7 @@
         }
       }
       
-<<<<<<< HEAD
       // 3. Additional persuasion attempts (when opinions differ)
-=======
-      // 3. Additional persuasion attempts (when disagreement remains)
->>>>>>> 46d1c0c8
       if (!this.isUnanimous(jurors) && round > 1) {
         const persuasions = await this.generatePersuasionAttempts(
           jurors, 
@@ -79,11 +68,7 @@
         discussions.push(...persuasions);
       }
       
-<<<<<<< HEAD
       // 4. Question round (if there are undecided jurors)
-=======
-      // 4. Q&A round (when there are undecided jurors)
->>>>>>> 46d1c0c8
       const undecidedJurors = jurors.filter(j => j.currentPosition === 'UNDECIDED');
       if (undecidedJurors.length > 0) {
         const questions = await this.generateQuestions(
@@ -140,31 +125,20 @@
   
   private shouldInteract(speaker: JurorOpinion, listener: JurorOpinion): boolean {
     // Interaction conditions
-<<<<<<< HEAD
     // 1) Different positions
-=======
-    // 1. When positions differ
->>>>>>> 46d1c0c8
     if (speaker.currentPosition !== listener.currentPosition && 
         speaker.currentPosition !== 'UNDECIDED' && 
         listener.currentPosition !== 'UNDECIDED') {
       return true;
     }
     
-<<<<<<< HEAD
+
     // 2) One side is UNDECIDED
-=======
-    // 2. When either side is UNDECIDED
->>>>>>> 46d1c0c8
     if (speaker.currentPosition === 'UNDECIDED' || listener.currentPosition === 'UNDECIDED') {
       return true;
     }
     
-<<<<<<< HEAD
     // 3) Large confidence gap (even with same stance)
-=======
-    // 3. When confidence gap is large (even if same position)
->>>>>>> 46d1c0c8
     if (Math.abs(speaker.confidenceLevel - listener.confidenceLevel) > 0.3) {
       return true;
     }
@@ -186,11 +160,7 @@
   ): Promise<JuryDiscussion[]> {
     const persuasions: JuryDiscussion[] = [];
     
-<<<<<<< HEAD
     // Most confident juror attempts to persuade the least confident juror
-=======
-    // The most confident juror attempts to persuade the least confident juror
->>>>>>> 46d1c0c8
     const sortedByConfidence = [...jurors].sort((a, b) => b.confidenceLevel - a.confidenceLevel);
     const mostConfident = sortedByConfidence[0];
     const leastConfident = sortedByConfidence[sortedByConfidence.length - 1];
@@ -205,15 +175,9 @@
           `persuasion_${mostConfident.jurorId}_${Date.now()}`,
           mostConfident.jurorId,
           mostConfident.jurorName,
-<<<<<<< HEAD
           `${leastConfident.jurorName}, I ask you to reconsider my stance. 
           ${mostConfident.keyArguments[0]} is clear evidence. 
           The ${mostConfident.currentPosition} stance is ${(mostConfident.confidenceLevel * 100).toFixed(0)}% certain.`,
-=======
-          `${leastConfident.jurorName}, please reconsider my position.
-          ${mostConfident.keyArguments[0]} is clear evidence.
-          The ${mostConfident.currentPosition} position is ${(mostConfident.confidenceLevel * 100).toFixed(0)}% certain.`,
->>>>>>> 46d1c0c8
           'challenge',
           'assertive',
           0.8, // 높은 설득 의도
@@ -256,11 +220,7 @@
           `question_${undecided.jurorId}_${Date.now()}`,
           undecided.jurorId,
           undecided.jurorName,
-<<<<<<< HEAD
           `${mostConfident.jurorName}, could you elaborate on the key basis for the ${mostConfident.currentPosition} stance?`,
-=======
-          `${mostConfident.jurorName}, could you elaborate on the key rationale for the ${mostConfident.currentPosition} position?`,
->>>>>>> 46d1c0c8
           'question',
           'questioning',
           0.3,
