--- conflicted
+++ resolved
@@ -365,14 +365,8 @@
         contractId: String(contractId),
         messages,
         locale: lang as any,
-<<<<<<< HEAD
         topic: contract?.topic,
         description: contract?.description
-=======
-        partyAName,
-        partyBName,
-        topic
->>>>>>> 720446b4
       });
       // Persist generated arguments to decision metadata (best-effort)
       try {
