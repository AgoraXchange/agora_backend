import { Request, Response } from 'express';
import { injectable } from 'inversify';
import { container } from '../../container';
import { DecideWinnerUseCase } from '../../application/useCases/DecideWinnerUseCase';
import { IBlockchainService } from '../../domain/services/IBlockchainService';
import { IContractRepository } from '../../domain/repositories/IContractRepository';
import { Contract, ContractStatus } from '../../domain/entities/Contract';
import { Party } from '../../domain/entities/Party';
import { IOracleDecisionRepository } from '../../domain/repositories/IOracleDecisionRepository';
import { DecisionCoordinator } from '../../infrastructure/coordination/DecisionCoordinator';
import { DeliberationEventEmitter } from '../../infrastructure/committee/events/DeliberationEventEmitter';
import { IWinnerArgumentsCache } from '../../domain/repositories/IWinnerArgumentsCache';
import { logger } from '../../infrastructure/logging/Logger';

@injectable()
export class OracleController {
  // In-memory idempotency guard keyed by contractId:bettingEndTime
  private static processedEndNotifications: Set<string> = new Set();
  async decideWinner(req: Request, res: Response): Promise<void> {
    try {
      const { contractId } = req.params;
      const { forceCommitteeMode, committeeConfig } = req.body || {};
      
      if (!contractId) {
        res.status(400).json({ 
          success: false, 
          error: 'Contract ID is required' 
        });
        return;
      }

      const decideWinnerUseCase = container.get<DecideWinnerUseCase>('DecideWinnerUseCase');
      const result = await decideWinnerUseCase.execute({ 
        contractId,
        forceCommitteeMode,
        committeeConfig 
      });

      if (result.success) {
        // Original response shape
        res.status(200).json({
          success: true,
          data: {
            decisionId: result.decisionId,
            winnerId: result.winnerId,
            transactionHash: result.transactionHash,
            deliberationId: result.committeeDecisionId || result.decisionId, // For SSE streaming
            metadata: {
              confidence: 0.85, // Default confidence for now
              reasoning: 'Committee deliberation completed successfully',
              dataPoints: [],
              timestamp: new Date()
            }
          }
        });
      } else {
        res.status(400).json({
          success: false,
          error: result.error
        });
      }
    } catch (error) {
      console.error('Controller error:', error);
      res.status(500).json({
        success: false,
        error: 'Internal server error'
      });
    }
  }

  async startDeliberation(req: Request, res: Response): Promise<void> {
    try {
      const { contractId } = req.params;
      const { forceCommitteeMode, committeeConfig } = req.body || {};
      
      if (!contractId) {
        res.status(400).json({ 
          success: false, 
          error: 'Contract ID is required' 
        });
        return;
      }

      // Generate deliberation ID immediately
      const deliberationId = `committee_${contractId}_${Date.now()}`;
      
      console.log('🚀 Starting async deliberation:', { contractId, deliberationId });
      
      // Add a small delay to ensure SSE connection is established first
      setTimeout(() => {
        console.log('⏱️ Starting deliberation after delay to ensure SSE connection');
        const decideWinnerUseCase = container.get<DecideWinnerUseCase>('DecideWinnerUseCase');
        decideWinnerUseCase.executeAsync({ 
          contractId,
          deliberationId,
          forceCommitteeMode,
          committeeConfig 
        }).catch(error => {
          console.error('Async deliberation failed:', error);
        });
      }, 500); // 500ms delay to ensure SSE connection

      // Return immediately with deliberation ID
      res.status(200).json({
        success: true,
        data: {
          deliberationId,
          contractId,
          status: 'started',
          message: 'Deliberation started successfully'
        }
      });
    } catch (error) {
      console.error('Controller error:', error);
      res.status(500).json({
        success: false,
        error: 'Internal server error'
      });
    }
  }

  async getDecision(req: Request, res: Response): Promise<void> {
    try {
      const { contractId } = req.params;
      
      res.status(501).json({
        success: false,
        error: 'Not implemented yet'
      });
    } catch (error) {
      console.error('Controller error:', error);
      res.status(500).json({
        success: false,
        error: 'Internal server error'
      });
    }
  }

  /**
   * POST /api/oracle/contracts/:contractId/ended
   * Public endpoint called by frontend when countdown reaches zero.
   * Idempotently closes betting on-chain (status 0 -> 1) and syncs local status.
   */
  async markEnded(req: Request, res: Response): Promise<void> {
    try {
      const pathId = req.params.contractId; // numeric string expected
      const { contractId, endedAt, bettingEndTime, chainId } = req.body || {};

      // Cross-validate ids
      if (!pathId || String(contractId) !== String(pathId)) {
        res.status(400).json({ success: false, error: 'contractId in path and body must match' });
        return;
      }

      const key = `${pathId}:${bettingEndTime}`;
      if (OracleController.processedEndNotifications.has(key)) {
        res.status(200).json({ success: true, data: { contractId: pathId, idempotent: true, action: 'already_processed' } });
        return;
      }

      const blockchain = container.get<IBlockchainService>('IBlockchainService');
      const contracts = container.get<IContractRepository>('IContractRepository');
      const coordinator = container.get<DecisionCoordinator>('DecisionCoordinator');

      let onchainStatus: number | null = null;
      let onchainEnd: number | null = null;
      let onchainData: any | null = null;
      try {
        onchainData = await blockchain.getContract(String(pathId));
        onchainStatus = onchainData.status;
        onchainEnd = onchainData.bettingEndTime;
      } catch (e) {
        logger.warn('markEnded: failed to read on-chain contract, proceeding best-effort', { contractId: pathId });
      }

      // Optional sanity: ensure provided bettingEndTime matches chain if available
      if (onchainEnd && bettingEndTime && Number(onchainEnd) !== Number(bettingEndTime)) {
        logger.warn('markEnded: bettingEndTime mismatch (body vs chain)', {
          contractId: pathId,
          body: Number(bettingEndTime),
          chain: Number(onchainEnd)
        });
      }

      let txHash: string | undefined;
      try {
        if (onchainStatus === null || onchainStatus === 0) {
          logger.info('Closing betting via frontend markEnded', { contractId: pathId, endedAt, bettingEndTime, chainId });
          txHash = await blockchain.closeBetting(String(pathId));
        } else {
          logger.info('markEnded: on-chain already closed/not-open, skipping tx', { contractId: pathId, onchainStatus });
        }
      } catch (e) {
        logger.error('markEnded: closeBetting failed', { contractId: pathId, error: e instanceof Error ? e.message : String(e) });
      }

      // Seed local repo from chain if missing, then mark closed
      try {
        let local = await contracts.findById(String(pathId));
        if (!local && onchainData) {
          // Map on-chain fields to domain entity
          const partyA = new Party(`${pathId}:1`, '', onchainData.partyA || 'Party A', onchainData.partyA || 'Party A');
          const partyB = new Party(`${pathId}:2`, '', onchainData.partyB || 'Party B', onchainData.partyB || 'Party B');
          const bettingEnd = new Date((onchainData.bettingEndTime || Math.floor(Date.now()/1000)) * 1000);

          // Map status: 0 Active->BETTING_OPEN, 1 Closed->BETTING_CLOSED, 2 Resolved->DECIDED, 3 Distributed->DISTRIBUTED, 4 Cancelled->BETTING_CLOSED
          const statusMap: Record<number, ContractStatus> = {
            0: ContractStatus.BETTING_OPEN,
            1: ContractStatus.BETTING_CLOSED,
            2: ContractStatus.DECIDED,
            3: ContractStatus.DISTRIBUTED,
            4: ContractStatus.BETTING_CLOSED
          } as any;
          const mappedStatus = statusMap[Number(onchainData.status)] || ContractStatus.BETTING_OPEN;

          const contractAddress = process.env.MAIN_CONTRACT_ADDRESS || `0x${'0'.repeat(40)}`;

          local = new Contract(
            String(pathId),
            contractAddress,
            partyA,
            partyB,
            bettingEnd,
            Number(onchainData.partyRewardPercentage || 0),
            mappedStatus
          );
          await contracts.save(local);
          logger.info('markEnded: seeded contract from chain', { contractId: pathId, status: mappedStatus });
        }
        // Fallback seeding from request body when chain read failed
        if (!local && !onchainData) {
          const partyA = new Party(`${pathId}:1`, '', 'Party A', 'Party A');
          const partyB = new Party(`${pathId}:2`, '', 'Party B', 'Party B');
          const bettingEnd = new Date((Number(bettingEndTime) || Math.floor(Date.now()/1000)) * 1000);
          const contractAddress = process.env.MAIN_CONTRACT_ADDRESS || `0x${'0'.repeat(40)}`;

          local = new Contract(
            String(pathId),
            contractAddress,
            partyA,
            partyB,
            bettingEnd,
            1, // default 1% per contract constant in chain
            ContractStatus.BETTING_CLOSED
          );
          await contracts.save(local);
          logger.info('markEnded: seeded contract from request body (fallback)', { contractId: pathId });
        }
        if (local) {
          local.status = ContractStatus.BETTING_CLOSED;
          await contracts.update(local);
        }
      } catch (e) {
        logger.warn('markEnded: failed to seed/update local contract', { contractId: pathId, error: e instanceof Error ? e.message : String(e) });
      }

      OracleController.processedEndNotifications.add(key);

      // Trigger async winner decision so oracle activation doesn't depend on prior events
      try {
        // Use coordinator to avoid duplicate trigger if monitor also picks it up
        if (coordinator.tryStart(String(pathId))) {
          const decideWinnerUseCase = container.get<DecideWinnerUseCase>('DecideWinnerUseCase');
          const deliberationId = `committee_${pathId}_${Date.now()}`;
          decideWinnerUseCase.executeAsync({ contractId: String(pathId), deliberationId })
            .catch(err => {
              logger.error('markEnded: async decision trigger failed', { contractId: pathId, error: err instanceof Error ? err.message : String(err) });
            })
            .finally(() => coordinator.finish(String(pathId)));
        } else {
          logger.debug('markEnded: decision already in progress or cooling down, skipping trigger', { contractId: pathId });
        }
      } catch (e) {
        logger.warn('markEnded: could not trigger async decision', { contractId: pathId, error: e instanceof Error ? e.message : String(e) });
      }

      res.status(200).json({
        success: true,
        data: {
          contractId: pathId,
          action: onchainStatus === 0 || onchainStatus === null ? 'closed' : 'already_closed',
          idempotent: false,
          transactionHash: txHash
        }
      });
    } catch (error) {
      console.error('Controller error:', error);
      res.status(500).json({ success: false, error: 'Internal server error' });
    }
  }

  /**
   * GET /api/oracle/contracts/:contractId/winner-arguments
   * Public endpoint to fetch structured jury arguments (Claude-based, with fallback) for a contract.
   */
  async getWinnerArguments(req: Request, res: Response): Promise<void> {
    try {
      const { contractId } = req.params;
      const lang = (req.query.lang as string) === 'ko' ? 'ko' : 'en';
      const decisionRepo = container.get<IOracleDecisionRepository>('IOracleDecisionRepository');
      const emitter = container.get<DeliberationEventEmitter>('DeliberationEventEmitter');

      const decision = await decisionRepo.findByContractId(String(contractId));
      if (!decision) {
        res.status(404).json({ success: false, error: 'Decision not found for contract' });
        return;
      }

<<<<<<< HEAD
      // If winner-arguments are already stored with the decision, return them (minimal invasive read path)
      try {
        const { isWinnerJuryArguments } = await import('../../domain/valueObjects/WinnerJuryArguments');
        const stored = (decision.metadata as any)?.dataPoints?.winnerArguments;
        if (stored && isWinnerJuryArguments(stored)) {
          res.status(200).json({ success: true, data: stored, cached: true });
          return;
        }
      } catch {}
=======
      // Disable browser caching for dynamic AI-generated content
      res.set({
        'Cache-Control': 'no-cache, no-store, must-revalidate',
        'Pragma': 'no-cache',
        'Expires': '0'
      });

      // Serve from cache if available (but allow cache bypass for debugging)
      const bypassCache = req.query.nocache === 'true';
      if (!bypassCache) {
        try {
          const cache = container.get<IWinnerArgumentsCache>('IWinnerArgumentsCache');
          const cached = await cache.getByContractId(String(contractId));
          if (cached) {
            res.status(200).json({ success: true, data: cached, cached: true });
            return;
          }
        } catch {}
      }
>>>>>>> 46d1c0c8

      // Try to use real deliberation messages first
      let messages = emitter.getMessageHistory(String(contractId));
      if (!messages || messages.length === 0) {
        // Synthesize a minimal proposal from decision metadata as seed
        const { DeliberationMessage } = await import('../../domain/valueObjects/DeliberationMessage');
        const md: any = decision.metadata || {};
        const dp: any = md.dataPoints || {};
        const all = [md.reasoning, dp.evidence].flat().filter(Boolean) as any[];
        const flatStrings = all
          .map(v => (typeof v === 'string' ? v : (() => { try { return JSON.stringify(v); } catch { return String(v); } })()))
          .filter(Boolean) as string[];
        const synthetic = DeliberationMessage.createProposal(
          'jury_synthesizer',
          'Jury Synthesis Seed',
          decision.winnerId,
          md.confidence ?? 0.85,
          md.reasoning || 'Auto-generated rationale from decision metadata',
          flatStrings.slice(0, 3),
          0,
          0
        );
        messages = [synthetic];
      }

      const { ClaudeJurySynthesisService } = await import('../../infrastructure/ai/ClaudeJurySynthesisService');
      const service = new ClaudeJurySynthesisService();

      // Best-effort: fetch contract to provide human-readable party names
      let partyAName: string | undefined;
      let partyBName: string | undefined;
      let topic: string | undefined;
      try {
        const contracts = container.get<IContractRepository>('IContractRepository');
        const contract = await contracts.findById(String(contractId));
        if (contract) {
          partyAName = contract.partyA?.name || undefined;
          partyBName = contract.partyB?.name || undefined;
          topic = contract.topic || undefined;
        }
      } catch {}

      const data = await service.generate({
        winnerId: decision.winnerId,
        contractId: String(contractId),
        messages,
        locale: lang as any,
        partyAName,
        partyBName,
        topic
      });
      // Persist generated arguments to decision metadata (best-effort)
      try {
        await decisionRepo.saveWinnerArguments(String(contractId), data);
      } catch {}

<<<<<<< HEAD
=======
      // Save to cache (best-effort)
      try {
        const cache = container.get<IWinnerArgumentsCache>('IWinnerArgumentsCache');
        await cache.save(String(contractId), data);
      } catch {}

>>>>>>> 46d1c0c8
      res.status(200).json({ success: true, data, cached: false });
    } catch (error) {
      logger.error('Failed to get winner arguments', {
        contractId: req.params.contractId,
        error: error instanceof Error ? error.message : 'Unknown error'
      });
      res.status(500).json({ success: false, error: 'Internal server error' });
    }
  }
}<|MERGE_RESOLUTION|>--- conflicted
+++ resolved
@@ -306,7 +306,6 @@
         return;
       }
 
-<<<<<<< HEAD
       // If winner-arguments are already stored with the decision, return them (minimal invasive read path)
       try {
         const { isWinnerJuryArguments } = await import('../../domain/valueObjects/WinnerJuryArguments');
@@ -316,27 +315,6 @@
           return;
         }
       } catch {}
-=======
-      // Disable browser caching for dynamic AI-generated content
-      res.set({
-        'Cache-Control': 'no-cache, no-store, must-revalidate',
-        'Pragma': 'no-cache',
-        'Expires': '0'
-      });
-
-      // Serve from cache if available (but allow cache bypass for debugging)
-      const bypassCache = req.query.nocache === 'true';
-      if (!bypassCache) {
-        try {
-          const cache = container.get<IWinnerArgumentsCache>('IWinnerArgumentsCache');
-          const cached = await cache.getByContractId(String(contractId));
-          if (cached) {
-            res.status(200).json({ success: true, data: cached, cached: true });
-            return;
-          }
-        } catch {}
-      }
->>>>>>> 46d1c0c8
 
       // Try to use real deliberation messages first
       let messages = emitter.getMessageHistory(String(contractId));
@@ -393,15 +371,6 @@
         await decisionRepo.saveWinnerArguments(String(contractId), data);
       } catch {}
 
-<<<<<<< HEAD
-=======
-      // Save to cache (best-effort)
-      try {
-        const cache = container.get<IWinnerArgumentsCache>('IWinnerArgumentsCache');
-        await cache.save(String(contractId), data);
-      } catch {}
-
->>>>>>> 46d1c0c8
       res.status(200).json({ success: true, data, cached: false });
     } catch (error) {
       logger.error('Failed to get winner arguments', {
