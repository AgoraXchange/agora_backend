--- conflicted
+++ resolved
@@ -90,7 +90,7 @@
       const useCommittee = this.shouldUseCommitteeMode(input);
       const deliberationMode = useCommittee ? 'committee' : 'single_ai';
 
-      logger.info('Decision mode determined', { 
+      logger.info('Decision mode determined', {
         contractId: input.contractId,
         mode: deliberationMode,
         forceCommittee: input.forceCommitteeMode
@@ -224,11 +224,21 @@
         consensusLevel: committeeResult.deliberationMetrics.consensusLevel
       });
 
-      // Submit to blockchain
-      const txHash = await this.blockchainService.submitWinnerDecision(
-        contract.contractAddress,
+      // Convert winnerId to Choice enum for blockchain submission
+      const winnerChoice = ChoiceConverter.fromPartyId(
         committeeResult.winnerId,
-        proof
+        contract.partyA.id,
+        contract.partyB.id
+      );
+
+      if (winnerChoice === Choice.NONE) {
+        throw new Error('Invalid winner ID: must be either party A or party B');
+      }
+
+      // Submit to blockchain using new declareWinner method
+      const txHash = await this.blockchainService.declareWinner(
+        contract.id,
+        winnerChoice
       );
 
       // Update contract
@@ -290,10 +300,6 @@
 
       await this.decisionRepository.save(decision);
 
-<<<<<<< HEAD
-      // Convert winnerId to Choice enum for blockchain submission
-      const winnerChoice = ChoiceConverter.fromPartyId(
-=======
       const proof = JSON.stringify({
         decisionId: decision.id,
         confidence: decision.metadata.confidence,
@@ -301,9 +307,8 @@
         deliberationMode: 'single_ai'
       });
 
-      const txHash = await this.blockchainService.submitWinnerDecision(
-        contract.contractAddress,
->>>>>>> 35a169d2
+      // Convert winnerId to Choice enum for blockchain submission
+      const winnerChoice = ChoiceConverter.fromPartyId(
         aiResult.winnerId,
         contract.partyA.id,
         contract.partyB.id
@@ -313,6 +318,7 @@
         throw new Error('Invalid winner ID: must be either party A or party B');
       }
 
+      // Submit to blockchain using new declareWinner method
       const txHash = await this.blockchainService.declareWinner(
         contract.id,
         winnerChoice
